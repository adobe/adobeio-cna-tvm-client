{
  "name": "@adobe/aio-lib-core-tvm",
  "version": "1.0.3",
  "description": "A JS client to access the Adobe I/O token vending machine",
  "main": "index.js",
  "scripts": {
    "lint": "eslint index.js lib/**/*.js test/**/*.js",
    "beautify": "npm run lint -- --fix",
    "test": "jest -c ./jest.config.js && npm run lint",
    "e2e": "jest -c ./jest.config.e2e.js",
    "generate-jsdoc": "jsdoc2md -f index.js 'lib/**/*.js' > doc/api.md"
  },
  "repository": {
    "type": "git",
    "url": "git+https://github.com/adobe/aio-lib-core-tvm.git"
  },
  "files": [
    "lib/",
    "index.js"
  ],
  "keywords": [
    "core-sdk",
    "nodejs",
    "adobeio",
    "cloud-native",
    "client"
  ],
  "author": "Adobe Inc.",
  "license": "Apache-2.0",
  "bugs": {
    "url": "https://github.com/adobe/aio-lib-core-tvm/issues"
  },
  "homepage": "https://github.com/adobe/aio-lib-core-tvm#readme",
  "devDependencies": {
    "@azure/cosmos": "^3.3.6",
    "@azure/storage-blob": "^12.0.0",
    "@types/hapi__joi": "^16.0.1",
    "@types/jest": "^25.1.0",
    "aws-sdk": "^2.553.0",
    "codecov": "^3.6.1",
    "eslint": "^6.5.1",
    "eslint-config-standard": "^14.1.0",
    "eslint-plugin-import": "^2.18.2",
    "eslint-plugin-jest": "^23.0.2",
    "eslint-plugin-jsdoc": "^25.0.0",
    "eslint-plugin-node": "^11.0.0",
    "eslint-plugin-promise": "^4.2.1",
    "eslint-plugin-standard": "^4.0.1",
    "jest": "^24.9.0",
    "jsdoc-to-markdown": "^5.0.2"
  },
  "dependencies": {
    "@adobe/aio-lib-core-errors": "^3.0.0",
    "@adobe/aio-lib-core-logging": "1.1.0",
<<<<<<< HEAD
    "@hapi/joi": "^17.1.1",
    "fs-extra": "^8.1.0",
=======
    "@adobe/aio-lib-core-networking": "^1.0.0",
    "@hapi/joi": "^16.1.7",
    "fs-extra": "^9.0.0",
>>>>>>> 64fc5ed5
    "lodash.clonedeep": "^4.5.0",
    "node-fetch": "^2.6.0",
    "upath": "^1.2.0"
  }
}<|MERGE_RESOLUTION|>--- conflicted
+++ resolved
@@ -52,14 +52,8 @@
   "dependencies": {
     "@adobe/aio-lib-core-errors": "^3.0.0",
     "@adobe/aio-lib-core-logging": "1.1.0",
-<<<<<<< HEAD
     "@hapi/joi": "^17.1.1",
-    "fs-extra": "^8.1.0",
-=======
-    "@adobe/aio-lib-core-networking": "^1.0.0",
-    "@hapi/joi": "^16.1.7",
     "fs-extra": "^9.0.0",
->>>>>>> 64fc5ed5
     "lodash.clonedeep": "^4.5.0",
     "node-fetch": "^2.6.0",
     "upath": "^1.2.0"
