/*
Copyright 2019 Adobe. All rights reserved.
This file is licensed to you under the Apache License, Version 2.0 (the "License");
you may not use this file except in compliance with the License. You may obtain a copy
of the License at http://www.apache.org/licenses/LICENSE-2.0

Unless required by applicable law or agreed to in writing, software distributed under
the License is distributed on an "AS IS" BASIS, WITHOUT WARRANTIES OR REPRESENTATIONS
OF ANY KIND, either express or implied. See the License for the specific language
governing permissions and limitations under the License.
*/

const cloneDeep = require('lodash.clonedeep')

const fs = require('fs-extra')
jest.mock('fs-extra')

const fetch = require('node-fetch')
jest.mock('node-fetch')

const crypto = require('crypto')
jest.mock('crypto')

const networkingLib = require('@adobe/aio-lib-core-networking')

const mockLogDebug = jest.fn()
const mockLogError = jest.fn()
jest.doMock('@adobe/aio-lib-core-logging', function () {
  return function () {
    return {
      debug: mockLogDebug,
      error: mockLogError
    }
  }
})

// must be after mock logging block, todo find cleaner way
const TvmClient = require('../index')

const maxDate = new Date(8640000000000000).toISOString()
const minDate = new Date(-8640000000000000).toISOString()
const ADOBE_IO_GW_API_KEY = 'firefly-aio-tvm'

let fakeAuthBase64Header
let fakeTVMInput
let fakeAzureTVMResponse
let fakeAwsS3Response
let cacheContent
let fakeAzureCosmosResponse
let fakeAzureTVMPresignResponse

const wrapInFetchResponse = (body) => {
  return {
    ok: true,
    json: async () => body
  }
}
const wrapInFetchError = (status) => {
  return {
    ok: false,
    json: async () => 'error',
    text: async () => 'error',
    status
  }
}

const setCacheKey = (input) => crypto.createHash.mockReturnValue({
  update: () => ({
    digest: () => input
  })
})

beforeEach(async () => {
  expect.hasAssertions()
  jest.resetAllMocks()
  jest.setTimeout(5000)
  fs.readFile.mockReset()
  fs.writeFile.mockReset()

  fetch.mockReset()
  crypto.createHash.mockReset()

  mockLogDebug.mockReset()
  mockLogError.mockReset()
  // mockLogging.
  fakeTVMInput = {
    ow: {
      namespace: 'fakens',
      auth: 'fakeauth'
    }
  }
  fakeAuthBase64Header = 'Basic ZmFrZWF1dGg='

  TvmClient.inMemoryCache = null
  fakeAzureTVMResponse = {
    expiration: maxDate,
    sasURLPrivate: 'https://fake.com',
    sasURLPublic: 'https://fake.com'
  }
  fakeAzureTVMPresignResponse = {
    signature: 'fakesign'
  }
  fakeAwsS3Response = {
    expiration: maxDate,
    accessKeyId: 'fake',
    secretAccessKey: 'fake',
    sessionToken: 'fake',
    params: { Bucket: 'fake' }
  }
  fakeAzureCosmosResponse = {
    expiration: maxDate,
    endpoint: 'https://fake.com',
    resourceTokens: 'fake',
    partitionKey: 'fake',
    databaseId: 'fakeDB',
    containerId: 'fakeContainer'
  }
  setCacheKey('fakeCacheKey')
  cacheContent = JSON.stringify({ fakeCacheKey: fakeAzureTVMResponse })
  delete process.env.__OW_API_KEY
  delete process.env.__OW_NAMESPACE
})

describe('init', () => {
  describe('with bad arguments', () => {
    test('missing ow object', async () => {
      fakeTVMInput.ow = undefined
      const instantiate = async () => TvmClient.init(fakeTVMInput)
      await expect(instantiate).toThrowBadArgWithMessageContaining(['ow', 'required'])
    })
    test('unknown config key', async () => {
      fakeTVMInput.badKey = 'smthg'
      const instantiate = async () => TvmClient.init(fakeTVMInput)
      await expect(instantiate).toThrowBadArgWithMessageContaining(['badKey', 'not allowed'])
    })
  })
  describe('logging', () => {
    test('when there are no init errors', async () => {
      await TvmClient.init(fakeTVMInput)
      expect(mockLogDebug).toHaveBeenCalledWith(expect.stringContaining(fakeTVMInput.ow.namespace))
      expect(mockLogDebug).toHaveBeenCalledWith(expect.not.stringContaining(fakeTVMInput.ow.auth))
      // defaults must be logged
      expect(mockLogDebug).toHaveBeenCalledWith(expect.stringContaining('default'))
      expect(mockLogDebug).toHaveBeenCalledWith(expect.stringContaining(TvmClient.DefaultTVMCacheFile))
      expect(mockLogDebug).toHaveBeenCalledWith(expect.stringContaining(TvmClient.DefaultApiHost))
    })
    test('when there is an init errors', async () => {
      fakeTVMInput.badKey = 'smthg'
      try { await TvmClient.init(fakeTVMInput) } catch (e) {}
      expect(mockLogError).toHaveBeenCalledTimes(1)
      expect(mockLogError).toHaveBeenCalledWith(expect.stringContaining(fakeTVMInput.ow.namespace))
      expect(mockLogError).toHaveBeenCalledWith(expect.not.stringContaining(fakeTVMInput.ow.auth))
    })
  })
  describe('api url', () => {
    test('when not specified', async () => {
      const tvm = await TvmClient.init(cloneDeep(fakeTVMInput))
      expect(tvm.apiUrl).toEqual(TvmClient.DefaultApiHost)
    })
    test('when specified', async () => {
      const apiUrl = 'https://fake.com'
      const tvm = await TvmClient.init({ ...fakeTVMInput, apiUrl })
      expect(tvm.apiUrl).toEqual(apiUrl)
    })
  })
  describe('pass ow through env', () => {
    test('when passing auth in __OW_API_KEY', async () => {
      process.env.__OW_API_KEY = fakeTVMInput.ow.auth
      delete fakeTVMInput.ow.auth
      const tvm = await TvmClient.init(fakeTVMInput)
      expect(tvm.apiUrl).toEqual(TvmClient.DefaultApiHost)
    })
    test('when passing namespace in __OW_NAMESPACE', async () => {
      process.env.__OW_NAMESPACE = fakeTVMInput.ow.namespace
      delete fakeTVMInput.ow.namespace
      const tvm = await TvmClient.init(fakeTVMInput)
      expect(tvm.apiUrl).toEqual(TvmClient.DefaultApiHost)
    })
    test('when passing both namespace and auth in __OW_NAMESPACE and __OW_API_KEY', async () => {
      process.env.__OW_API_KEY = fakeTVMInput.ow.auth
      process.env.__OW_NAMESPACE = fakeTVMInput.ow.namespace
      const tvm = await TvmClient.init()
      expect(tvm.apiUrl).toEqual(TvmClient.DefaultApiHost)
    })
  })
})

describe('getAzurePresignCredentials', () => {
  const options = {
    blobName: 'fakefile',
    expiryInSeconds: 60,
    permissions: 'fake'
  }
  test('when tvm response is valid', async () => {
    // fake the fetch to the TVM
    fetch.mockResolvedValue(wrapInFetchResponse(fakeAzureTVMPresignResponse))
    fakeTVMInput.cacheFile = false
    const tvmClient = await TvmClient.init(fakeTVMInput)
    const creds = await tvmClient.getAzureBlobPresignCredentials(options)
    expect(creds).toEqual(fakeAzureTVMPresignResponse)
    // calls with namespace as path arg
<<<<<<< HEAD
    expect(fetch.mock.calls[0][0]).toEqual(TvmClient.DefaultApiHost + '/' +
      TvmClient.AzurePresignEndpoint + '/' + fakeTVMInput.ow.namespace + '?blobName=fakefile&expiryInSeconds=60')
=======
    expect(fetch.mock.calls[0][0].toString()).toEqual(TvmClient.DefaultApiHost + '/' +
      TvmClient.AzurePresignEndpoint + '/' + fakeTVMInput.ow.namespace + '?expiryInSeconds=60&blobName=fakefile&permissions=fake')
>>>>>>> a4e09481
    // adds Authorization header
    expect(fetch.mock.calls[0][1].headers).toEqual({ Authorization: fakeAuthBase64Header, 'x-Api-Key': ADOBE_IO_GW_API_KEY })
  })
  test('when tvm response has a client error', async () => {
    // fake the fetch to the TVM
    fetch.mockResolvedValue(wrapInFetchError(400))
    fakeTVMInput.cacheFile = false
    const tvmClient = await TvmClient.init(fakeTVMInput)
    await expect(tvmClient.getAzureBlobPresignCredentials(options)).rejects.toThrow('[TvmLib:ERROR_RESPONSE] Error response from TVM server with status code: 400')
    expect(mockLogError).toHaveBeenCalledWith(expect.stringContaining(fakeTVMInput.ow.namespace))
    expect(mockLogError).toHaveBeenCalledWith(expect.not.stringContaining(fakeTVMInput.ow.auth))
  })
  test('when tvm fetch is unauthorized', async () => {
    // fake the fetch to the TVM
    fetch.mockResolvedValue(wrapInFetchError(401))
    fakeTVMInput.cacheFile = false
    const tvmClient = await TvmClient.init(fakeTVMInput)
    await expect(tvmClient.getAzureBlobPresignCredentials(options)).rejects.toThrow('[TvmLib:ERROR_RESPONSE] Error response from TVM server with status code: 401')
    expect(mockLogError).toHaveBeenCalledWith(expect.stringContaining(fakeTVMInput.ow.namespace))
    expect(mockLogError).toHaveBeenCalledWith(expect.not.stringContaining(fakeTVMInput.ow.auth))
  })

  test('when tvm fetch with no options', async () => {
    // fake the fetch to the TVM
    fetch.mockResolvedValue(wrapInFetchError(401))
    fakeTVMInput.cacheFile = false
    const tvmClient = await TvmClient.init(fakeTVMInput)
    await expect(tvmClient.getAzureBlobPresignCredentials()).rejects.toThrow('[TvmLib:ERROR_MISSING_OPTION] missing one or more of required options blobName, expiryInSeconds and permissions')
    expect(mockLogError).toHaveBeenCalledWith(expect.stringContaining('ERROR_MISSING_OPTION'))
  })

  test('when tvm fetch with only expiry options', async () => {
    // fake the fetch to the TVM
    fetch.mockResolvedValue(wrapInFetchError(401))
    fakeTVMInput.cacheFile = false
    const tvmClient = await TvmClient.init(fakeTVMInput)
    await expect(tvmClient.getAzureBlobPresignCredentials({ expiryInSeconds: 60 })).rejects.toThrow('[TvmLib:ERROR_MISSING_OPTION] missing one or more of required options blobName, expiryInSeconds and permissions')
    expect(mockLogError).toHaveBeenCalledWith(expect.stringContaining('ERROR_MISSING_OPTION'))
  })

  test('when tvm fetch with only blobName', async () => {
    // fake the fetch to the TVM
    fetch.mockResolvedValue(wrapInFetchError(401))
    fakeTVMInput.cacheFile = false
    const tvmClient = await TvmClient.init(fakeTVMInput)
    await expect(tvmClient.getAzureBlobPresignCredentials({ blobName: 'fake' })).rejects.toThrow('[TvmLib:ERROR_MISSING_OPTION] missing one or more of required options blobName, expiryInSeconds and permissions')
    expect(mockLogError).toHaveBeenCalledWith(expect.stringContaining('ERROR_MISSING_OPTION'))
  })
})
describe('getAzureBlobCredentials', () => {
  const readCacheLog = 'read credentials from cache file'
  const writeCacheLog = 'wrote credentials to cache file'
  const fetchTvmLog = 'fetched credentials from tvm'
  const expiredCacheLog = 'expired'
  describe('without caching cacheFile=false', () => {
    test('when tvm response is valid', async () => {
      // fake the fetch to the TVM
      fetch.mockResolvedValue(wrapInFetchResponse(fakeAzureTVMResponse))
      fakeTVMInput.cacheFile = false
      const tvmClient = await TvmClient.init(fakeTVMInput)
      const creds = await tvmClient.getAzureBlobCredentials()
      expect(creds).toEqual(fakeAzureTVMResponse)
      // calls with namespace as path arg
      expect(fetch.mock.calls[0][0]).toEqual(TvmClient.DefaultApiHost + '/' + TvmClient.AzureBlobEndpoint + '/' + fakeTVMInput.ow.namespace)
      // adds Authorization header
      expect(fetch.mock.calls[0][1].headers).toEqual(expect.objectContaining({ Authorization: fakeAuthBase64Header }))
      expect(fs.readFile).toHaveBeenCalledTimes(0)
      expect(fs.writeFile).toHaveBeenCalledTimes(0)
      expect(mockLogDebug).toHaveBeenCalledWith(expect.stringContaining(fetchTvmLog))
    })
    test('when tvm response has a client error', async () => {
      // fake the fetch to the TVM
      fetch.mockResolvedValue(wrapInFetchError(400))
      fakeTVMInput.cacheFile = false
      const tvmClient = await TvmClient.init(fakeTVMInput)
      await expect(tvmClient.getAzureBlobCredentials.bind(tvmClient)).toThrowStatusError(400)
      expect(fs.readFile).toHaveBeenCalledTimes(0)
      expect(fs.writeFile).toHaveBeenCalledTimes(0)
      expect(mockLogError).toHaveBeenCalledWith(expect.stringContaining(fakeTVMInput.ow.namespace))
      expect(mockLogError).toHaveBeenCalledWith(expect.not.stringContaining(fakeTVMInput.ow.auth))
    })
    test('when tvm response has a server error with default maxRetries and initialDelayInMillis', async () => {
      const originalFunc = networkingLib.exponentialBackoff
      networkingLib.exponentialBackoff = jest.fn().mockResolvedValue(wrapInFetchError(500))
      fakeTVMInput.cacheFile = false
      const tvmClient = await TvmClient.init(fakeTVMInput)
      await expect(tvmClient.getAzureBlobCredentials.bind(tvmClient)).toThrowStatusError(500)
      expect(networkingLib.exponentialBackoff).toHaveBeenCalledTimes(1)
      expect(networkingLib.exponentialBackoff).toHaveBeenCalledWith(
        TvmClient.DefaultApiHost + '/' + TvmClient.AzureBlobEndpoint + '/' + fakeTVMInput.ow.namespace,
        expect.objectContaining({ headers: { Authorization: fakeAuthBase64Header, 'x-Api-Key': ADOBE_IO_GW_API_KEY } }),
        {}
      )
      expect(fs.readFile).toHaveBeenCalledTimes(0)
      expect(fs.writeFile).toHaveBeenCalledTimes(0)
      expect(mockLogError).toHaveBeenCalledWith(expect.stringContaining(fakeTVMInput.ow.namespace))
      expect(mockLogError).toHaveBeenCalledWith(expect.not.stringContaining(fakeTVMInput.ow.auth))
      networkingLib.exponentialBackoff = originalFunc
    })
    test('when tvm response has a server error with 2 maxRetries', async () => {
      const originalFunc = networkingLib.exponentialBackoff
      networkingLib.exponentialBackoff = jest.fn().mockResolvedValue(wrapInFetchError(500))
      fakeTVMInput.cacheFile = false
      const customInput = fakeTVMInput
      customInput.retryOptions = { maxRetries: 2 }
      const tvmClient = await TvmClient.init(customInput)
      await expect(tvmClient.getAzureBlobCredentials.bind(tvmClient)).toThrowStatusError(500)
      expect(networkingLib.exponentialBackoff).toHaveBeenCalledTimes(1)
      expect(networkingLib.exponentialBackoff).toHaveBeenCalledWith(
        TvmClient.DefaultApiHost + '/' + TvmClient.AzureBlobEndpoint + '/' + fakeTVMInput.ow.namespace,
        expect.objectContaining({ headers: { Authorization: fakeAuthBase64Header, 'x-Api-Key': ADOBE_IO_GW_API_KEY } }),
        { maxRetries: 2 }
      )
      expect(fs.readFile).toHaveBeenCalledTimes(0)
      expect(fs.writeFile).toHaveBeenCalledTimes(0)
      expect(mockLogError).toHaveBeenCalledWith(expect.stringContaining(fakeTVMInput.ow.namespace))
      expect(mockLogError).toHaveBeenCalledWith(expect.not.stringContaining(fakeTVMInput.ow.auth))
      networkingLib.exponentialBackoff = originalFunc
    })
    test('when tvm response has a server error with 50ms retryMultiplier', async () => {
      const originalFunc = networkingLib.exponentialBackoff
      networkingLib.exponentialBackoff = jest.fn().mockResolvedValue(wrapInFetchError(500))
      fakeTVMInput.cacheFile = false
      const customInput = fakeTVMInput
      customInput.retryOptions = { initialDelayInMillis: 50 }
      const tvmClient = await TvmClient.init(customInput)
      await expect(tvmClient.getAzureBlobCredentials.bind(tvmClient)).toThrowStatusError(500)
      expect(networkingLib.exponentialBackoff).toHaveBeenCalledTimes(1)
      expect(networkingLib.exponentialBackoff).toHaveBeenCalledWith(
        TvmClient.DefaultApiHost + '/' + TvmClient.AzureBlobEndpoint + '/' + fakeTVMInput.ow.namespace,
        expect.objectContaining({ headers: { Authorization: fakeAuthBase64Header, 'x-Api-Key': ADOBE_IO_GW_API_KEY } }),
        { initialDelayInMillis: 50 }
      )
      expect(fs.readFile).toHaveBeenCalledTimes(0)
      expect(fs.writeFile).toHaveBeenCalledTimes(0)
      expect(mockLogError).toHaveBeenCalledWith(expect.stringContaining(fakeTVMInput.ow.namespace))
      expect(mockLogError).toHaveBeenCalledWith(expect.not.stringContaining(fakeTVMInput.ow.auth))
      networkingLib.exponentialBackoff = originalFunc
    })
    test('when tvm fetch is unauthorized', async () => {
      // fake the fetch to the TVM
      fetch.mockResolvedValue(wrapInFetchError(403))
      fakeTVMInput.cacheFile = false
      const tvmClient = await TvmClient.init(fakeTVMInput)
      await expect(tvmClient.getAzureBlobCredentials.bind(tvmClient)).toThrowStatusError(403)
      expect(fs.readFile).toHaveBeenCalledTimes(0)
      expect(fs.writeFile).toHaveBeenCalledTimes(0)
      expect(mockLogError).toHaveBeenCalledWith(expect.stringContaining(fakeTVMInput.ow.namespace))
      expect(mockLogError).toHaveBeenCalledWith(expect.not.stringContaining(fakeTVMInput.ow.auth))
    })
  })
  describe('with caching to file', () => {
    test('when default cache file exists (when cacheFile=undefined)', async () => {
      fetch.mockResolvedValue(wrapInFetchResponse({ bad: 'response' }))
      fs.readFile.mockResolvedValue(Buffer.from(cacheContent))

      const tvmClient = await TvmClient.init(fakeTVMInput)
      const creds = await tvmClient.getAzureBlobCredentials()

      expect(creds).toEqual(fakeAzureTVMResponse)
      expect(fs.readFile).toHaveBeenCalledWith(TvmClient.DefaultTVMCacheFile)
      expect(mockLogDebug).toHaveBeenCalledWith(expect.stringContaining(readCacheLog))
    })
    test('when specified cache file exists', async () => {
      fetch.mockResolvedValue(wrapInFetchResponse({ bad: 'response' }))
      fs.readFile.mockResolvedValue(Buffer.from(cacheContent))
      fakeTVMInput.cacheFile = '/cache'
      const tvmClient = await TvmClient.init(fakeTVMInput)
      const creds = await tvmClient.getAzureBlobCredentials()

      expect(creds).toEqual(fakeAzureTVMResponse)
      expect(fs.readFile).toHaveBeenCalledWith(fakeTVMInput.cacheFile)
      expect(mockLogDebug).toHaveBeenCalledWith(expect.stringContaining(readCacheLog))
    })

    test('when cache is empty', async () => {
      fetch.mockResolvedValue(wrapInFetchResponse(fakeAzureTVMResponse))
      fs.readFile.mockRejectedValue(new Error('should be catched'))

      fakeTVMInput.cacheFile = '/cache'
      const tvmClient = await TvmClient.init(fakeTVMInput)
      const creds = await tvmClient.getAzureBlobCredentials()

      expect(creds).toEqual(fakeAzureTVMResponse)
      expect(fs.writeFile).toHaveBeenCalledWith(fakeTVMInput.cacheFile, cacheContent)
      expect(mockLogDebug).toHaveBeenCalledWith(expect.stringContaining(writeCacheLog))
    })

    test('when cache for other key exists', async () => {
      const prevObject = { prevKey: { fake: 'creds' } }
      fetch.mockResolvedValue(wrapInFetchResponse(fakeAzureTVMResponse))
      fs.readFile.mockResolvedValue(Buffer.from(JSON.stringify(prevObject)))

      const tvmClient = await TvmClient.init(fakeTVMInput)
      const creds = await tvmClient.getAzureBlobCredentials()

      expect(creds).toEqual(fakeAzureTVMResponse)
      expect(fs.writeFile).toHaveBeenCalledWith(TvmClient.DefaultTVMCacheFile, JSON.stringify({ ...prevObject, fakeCacheKey: fakeAzureTVMResponse }))
      expect(mockLogDebug).toHaveBeenCalledWith(expect.stringContaining(writeCacheLog))
    })

    test('when cache for same key exists but is expired', async () => {
      const prevObject = { fakeCacheKey: { fake: 'creds', expiration: minDate } }
      fetch.mockResolvedValue(wrapInFetchResponse(fakeAzureTVMResponse))
      fs.readFile.mockResolvedValue(Buffer.from(JSON.stringify(prevObject)))

      const tvmClient = await TvmClient.init(fakeTVMInput)
      const creds = await tvmClient.getAzureBlobCredentials()

      expect(creds).toEqual(fakeAzureTVMResponse)
      expect(fs.writeFile).toHaveBeenCalledWith(TvmClient.DefaultTVMCacheFile, JSON.stringify({ fakeCacheKey: fakeAzureTVMResponse }))
      expect(mockLogDebug).toHaveBeenCalledWith(expect.stringContaining(expiredCacheLog))
      expect(mockLogDebug).toHaveBeenCalledWith(expect.stringContaining(fetchTvmLog))
      expect(mockLogDebug).toHaveBeenCalledWith(expect.stringContaining(writeCacheLog))
    })
  })
})

describe('getAwsS3Credentials', () => {
  // the general tests are same, we test just that the method is defined
  test('without caching when tvm response is valid', async () => {
    // fake the fetch to the TVM
    fetch.mockResolvedValue(wrapInFetchResponse(fakeAwsS3Response))
    fakeTVMInput.cacheFile = false
    const tvmClient = await TvmClient.init(fakeTVMInput)
    const creds = await tvmClient.getAwsS3Credentials()
    expect(creds).toEqual(fakeAwsS3Response)
    expect(fetch.mock.calls[0][0]).toEqual(TvmClient.DefaultApiHost + '/' + TvmClient.AwsS3Endpoint + '/' + fakeTVMInput.ow.namespace)
    expect(fetch.mock.calls[0][1].headers).toEqual(expect.objectContaining({ Authorization: fakeAuthBase64Header }))
  })
})

describe('getAzureCosmosCredentials', () => {
  // the general tests are same, we test just that the method is defined
  test('without caching when tvm response is valid', async () => {
    // fake the fetch to the TVM
    fetch.mockResolvedValue(wrapInFetchResponse(fakeAzureCosmosResponse))
    fakeTVMInput.cacheFile = false
    const tvmClient = await TvmClient.init(fakeTVMInput)
    const creds = await tvmClient.getAzureCosmosCredentials()
    expect(creds).toEqual(fakeAzureCosmosResponse)
    expect(fetch.mock.calls[0][0]).toEqual(TvmClient.DefaultApiHost + '/' + TvmClient.AzureCosmosEndpoint + '/' + fakeTVMInput.ow.namespace)
    expect(fetch.mock.calls[0][1].headers).toEqual(expect.objectContaining({ Authorization: fakeAuthBase64Header }))
  })
})

describe('with in memory caching', () => {
  const readCacheLog = 'read credentials from cache with key'
  const writeCacheLog = 'wrote credentials to cache with key'
  const fetchTvmLog = 'fetched credentials from tvm'
  const expiredCacheLog = 'expired'
  // the general tests are same, we test just that the method is defined
  test('with cacheFile set to false', async () => {
    // fake the fetch to the TVM
    fetch.mockResolvedValue(wrapInFetchResponse(fakeAwsS3Response))
    fakeTVMInput.cacheFile = false
    const tvmClient = await TvmClient.init(fakeTVMInput)
    let creds = await tvmClient.getAwsS3Credentials()
    expect(creds).toEqual({ ...fakeAwsS3Response })

    TvmClient.inMemoryCache.fakeCacheKey.returnedFrom = 'var'
    creds = await tvmClient.getAwsS3Credentials()
    expect(creds).toEqual({ ...fakeAwsS3Response, returnedFrom: 'var' })
    expect(mockLogDebug).toHaveBeenCalledWith(expect.stringContaining(readCacheLog))
  })

  test('when other cachekey exists', async () => {
    // fake the fetch to the TVM
    fetch.mockResolvedValue(wrapInFetchResponse(fakeAwsS3Response))
    fakeTVMInput.cacheFile = false
    const tvmClient = await TvmClient.init(fakeTVMInput)

    TvmClient.inMemoryCache = { otherCacheKey: fakeAwsS3Response }
    const creds = await tvmClient.getAwsS3Credentials()
    expect(creds).toEqual({ ...fakeAwsS3Response })
    expect(TvmClient.inMemoryCache).toEqual({ otherCacheKey: fakeAwsS3Response, fakeCacheKey: fakeAwsS3Response })
  })

  test('when creds have expired', async () => {
    // fake the fetch to the TVM
    fetch.mockResolvedValue(wrapInFetchResponse(fakeAwsS3Response))
    fakeTVMInput.cacheFile = false
    const tvmClient = await TvmClient.init(fakeTVMInput)

    TvmClient.inMemoryCache = { fakeCacheKey: fakeAwsS3Response }
    TvmClient.inMemoryCache.fakeCacheKey.expiration = new Date().toISOString()
    TvmClient.inMemoryCache.fakeCacheKey.returnedFrom = 'var'

    const creds = await tvmClient.getAwsS3Credentials()
    expect(creds).toEqual({ ...fakeAwsS3Response })
    expect(mockLogDebug).toHaveBeenCalledWith(expect.stringContaining(expiredCacheLog))
    expect(mockLogDebug).toHaveBeenCalledWith(expect.stringContaining(fetchTvmLog))
    expect(mockLogDebug).toHaveBeenCalledWith(expect.stringContaining(writeCacheLog))
  })
})<|MERGE_RESOLUTION|>--- conflicted
+++ resolved
@@ -199,13 +199,8 @@
     const creds = await tvmClient.getAzureBlobPresignCredentials(options)
     expect(creds).toEqual(fakeAzureTVMPresignResponse)
     // calls with namespace as path arg
-<<<<<<< HEAD
-    expect(fetch.mock.calls[0][0]).toEqual(TvmClient.DefaultApiHost + '/' +
-      TvmClient.AzurePresignEndpoint + '/' + fakeTVMInput.ow.namespace + '?blobName=fakefile&expiryInSeconds=60')
-=======
     expect(fetch.mock.calls[0][0].toString()).toEqual(TvmClient.DefaultApiHost + '/' +
-      TvmClient.AzurePresignEndpoint + '/' + fakeTVMInput.ow.namespace + '?expiryInSeconds=60&blobName=fakefile&permissions=fake')
->>>>>>> a4e09481
+      TvmClient.AzurePresignEndpoint + '/' + fakeTVMInput.ow.namespace + '?blobName=fakefile&expiryInSeconds=60&permissions=fake')
     // adds Authorization header
     expect(fetch.mock.calls[0][1].headers).toEqual({ Authorization: fakeAuthBase64Header, 'x-Api-Key': ADOBE_IO_GW_API_KEY })
   })
@@ -214,7 +209,7 @@
     fetch.mockResolvedValue(wrapInFetchError(400))
     fakeTVMInput.cacheFile = false
     const tvmClient = await TvmClient.init(fakeTVMInput)
-    await expect(tvmClient.getAzureBlobPresignCredentials(options)).rejects.toThrow('[TvmLib:ERROR_RESPONSE] Error response from TVM server with status code: 400')
+    await expect(tvmClient.getAzureBlobPresignCredentials(options)).rejects.toThrow('[TvmLib:ERROR_RESPONSE] error response from TVM server with status code: 400')
     expect(mockLogError).toHaveBeenCalledWith(expect.stringContaining(fakeTVMInput.ow.namespace))
     expect(mockLogError).toHaveBeenCalledWith(expect.not.stringContaining(fakeTVMInput.ow.auth))
   })
@@ -223,7 +218,7 @@
     fetch.mockResolvedValue(wrapInFetchError(401))
     fakeTVMInput.cacheFile = false
     const tvmClient = await TvmClient.init(fakeTVMInput)
-    await expect(tvmClient.getAzureBlobPresignCredentials(options)).rejects.toThrow('[TvmLib:ERROR_RESPONSE] Error response from TVM server with status code: 401')
+    await expect(tvmClient.getAzureBlobPresignCredentials(options)).rejects.toThrow('[TvmLib:ERROR_RESPONSE] error response from TVM server with status code: 401')
     expect(mockLogError).toHaveBeenCalledWith(expect.stringContaining(fakeTVMInput.ow.namespace))
     expect(mockLogError).toHaveBeenCalledWith(expect.not.stringContaining(fakeTVMInput.ow.auth))
   })
@@ -233,7 +228,7 @@
     fetch.mockResolvedValue(wrapInFetchError(401))
     fakeTVMInput.cacheFile = false
     const tvmClient = await TvmClient.init(fakeTVMInput)
-    await expect(tvmClient.getAzureBlobPresignCredentials()).rejects.toThrow('[TvmLib:ERROR_MISSING_OPTION] missing one or more of required options blobName, expiryInSeconds and permissions')
+    await expect(tvmClient.getAzureBlobPresignCredentials()).rejects.toThrow('[TvmLib:ERROR_MISSING_OPTION] missing one or more of required options: blobName, expiryInSeconds, permissions')
     expect(mockLogError).toHaveBeenCalledWith(expect.stringContaining('ERROR_MISSING_OPTION'))
   })
 
@@ -242,7 +237,7 @@
     fetch.mockResolvedValue(wrapInFetchError(401))
     fakeTVMInput.cacheFile = false
     const tvmClient = await TvmClient.init(fakeTVMInput)
-    await expect(tvmClient.getAzureBlobPresignCredentials({ expiryInSeconds: 60 })).rejects.toThrow('[TvmLib:ERROR_MISSING_OPTION] missing one or more of required options blobName, expiryInSeconds and permissions')
+    await expect(tvmClient.getAzureBlobPresignCredentials({ expiryInSeconds: 60 })).rejects.toThrow('[TvmLib:ERROR_MISSING_OPTION] missing one or more of required options: blobName, expiryInSeconds, permissions')
     expect(mockLogError).toHaveBeenCalledWith(expect.stringContaining('ERROR_MISSING_OPTION'))
   })
 
@@ -251,7 +246,7 @@
     fetch.mockResolvedValue(wrapInFetchError(401))
     fakeTVMInput.cacheFile = false
     const tvmClient = await TvmClient.init(fakeTVMInput)
-    await expect(tvmClient.getAzureBlobPresignCredentials({ blobName: 'fake' })).rejects.toThrow('[TvmLib:ERROR_MISSING_OPTION] missing one or more of required options blobName, expiryInSeconds and permissions')
+    await expect(tvmClient.getAzureBlobPresignCredentials({ blobName: 'fake' })).rejects.toThrow('[TvmLib:ERROR_MISSING_OPTION] missing one or more of required options: blobName, expiryInSeconds, permissions')
     expect(mockLogError).toHaveBeenCalledWith(expect.stringContaining('ERROR_MISSING_OPTION'))
   })
 })
@@ -269,7 +264,7 @@
       const creds = await tvmClient.getAzureBlobCredentials()
       expect(creds).toEqual(fakeAzureTVMResponse)
       // calls with namespace as path arg
-      expect(fetch.mock.calls[0][0]).toEqual(TvmClient.DefaultApiHost + '/' + TvmClient.AzureBlobEndpoint + '/' + fakeTVMInput.ow.namespace)
+      expect(fetch.mock.calls[0][0].toString()).toEqual(TvmClient.DefaultApiHost + '/' + TvmClient.AzureBlobEndpoint + '/' + fakeTVMInput.ow.namespace)
       // adds Authorization header
       expect(fetch.mock.calls[0][1].headers).toEqual(expect.objectContaining({ Authorization: fakeAuthBase64Header }))
       expect(fs.readFile).toHaveBeenCalledTimes(0)
@@ -295,7 +290,7 @@
       await expect(tvmClient.getAzureBlobCredentials.bind(tvmClient)).toThrowStatusError(500)
       expect(networkingLib.exponentialBackoff).toHaveBeenCalledTimes(1)
       expect(networkingLib.exponentialBackoff).toHaveBeenCalledWith(
-        TvmClient.DefaultApiHost + '/' + TvmClient.AzureBlobEndpoint + '/' + fakeTVMInput.ow.namespace,
+        new URL(TvmClient.DefaultApiHost + '/' + TvmClient.AzureBlobEndpoint + '/' + fakeTVMInput.ow.namespace),
         expect.objectContaining({ headers: { Authorization: fakeAuthBase64Header, 'x-Api-Key': ADOBE_IO_GW_API_KEY } }),
         {}
       )
@@ -315,7 +310,7 @@
       await expect(tvmClient.getAzureBlobCredentials.bind(tvmClient)).toThrowStatusError(500)
       expect(networkingLib.exponentialBackoff).toHaveBeenCalledTimes(1)
       expect(networkingLib.exponentialBackoff).toHaveBeenCalledWith(
-        TvmClient.DefaultApiHost + '/' + TvmClient.AzureBlobEndpoint + '/' + fakeTVMInput.ow.namespace,
+        new URL(TvmClient.DefaultApiHost + '/' + TvmClient.AzureBlobEndpoint + '/' + fakeTVMInput.ow.namespace),
         expect.objectContaining({ headers: { Authorization: fakeAuthBase64Header, 'x-Api-Key': ADOBE_IO_GW_API_KEY } }),
         { maxRetries: 2 }
       )
@@ -335,7 +330,7 @@
       await expect(tvmClient.getAzureBlobCredentials.bind(tvmClient)).toThrowStatusError(500)
       expect(networkingLib.exponentialBackoff).toHaveBeenCalledTimes(1)
       expect(networkingLib.exponentialBackoff).toHaveBeenCalledWith(
-        TvmClient.DefaultApiHost + '/' + TvmClient.AzureBlobEndpoint + '/' + fakeTVMInput.ow.namespace,
+        new URL(TvmClient.DefaultApiHost + '/' + TvmClient.AzureBlobEndpoint + '/' + fakeTVMInput.ow.namespace),
         expect.objectContaining({ headers: { Authorization: fakeAuthBase64Header, 'x-Api-Key': ADOBE_IO_GW_API_KEY } }),
         { initialDelayInMillis: 50 }
       )
@@ -433,7 +428,7 @@
     const tvmClient = await TvmClient.init(fakeTVMInput)
     const creds = await tvmClient.getAwsS3Credentials()
     expect(creds).toEqual(fakeAwsS3Response)
-    expect(fetch.mock.calls[0][0]).toEqual(TvmClient.DefaultApiHost + '/' + TvmClient.AwsS3Endpoint + '/' + fakeTVMInput.ow.namespace)
+    expect(fetch.mock.calls[0][0].toString()).toEqual(TvmClient.DefaultApiHost + '/' + TvmClient.AwsS3Endpoint + '/' + fakeTVMInput.ow.namespace)
     expect(fetch.mock.calls[0][1].headers).toEqual(expect.objectContaining({ Authorization: fakeAuthBase64Header }))
   })
 })
@@ -447,7 +442,7 @@
     const tvmClient = await TvmClient.init(fakeTVMInput)
     const creds = await tvmClient.getAzureCosmosCredentials()
     expect(creds).toEqual(fakeAzureCosmosResponse)
-    expect(fetch.mock.calls[0][0]).toEqual(TvmClient.DefaultApiHost + '/' + TvmClient.AzureCosmosEndpoint + '/' + fakeTVMInput.ow.namespace)
+    expect(fetch.mock.calls[0][0].toString()).toEqual(TvmClient.DefaultApiHost + '/' + TvmClient.AzureCosmosEndpoint + '/' + fakeTVMInput.ow.namespace)
     expect(fetch.mock.calls[0][1].headers).toEqual(expect.objectContaining({ Authorization: fakeAuthBase64Header }))
   })
 })
