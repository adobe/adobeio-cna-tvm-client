--- conflicted
+++ resolved
@@ -112,11 +112,7 @@
  * @property {string} secretAccessKey secret for key
  * @property {string} sessionToken token
  * @property {string} expiration date ISO/UTC
-<<<<<<< HEAD
- * @property {object} params aws params
-=======
  * @property {object} params properties of storage object
->>>>>>> c9ad7a64
  * @property {string} params.Bucket bucket name
  *
  */
@@ -401,7 +397,6 @@
    * @returns {Promise<TvmResponseAzurePresign>} Temporary signature for Azure Blob
    * @throws {codes.ERROR_RESPONSE}
    */
-<<<<<<< HEAD
   async getAzureBlobPresignCredentials (options = {}) {
     if (!options.expiryInSeconds || !options.blobName || !options.permissions) {
       logAndThrow(new codes.ERROR_MISSING_OPTION({
@@ -417,10 +412,6 @@
         expiryInSeconds: options.expiryInSeconds,
         permissions: options.permissions
       })
-=======
-  async getAzureBlobPresignCredentials (options) {
-    return this._getPresignCredentials(TvmClient.AzurePresignEndpoint, options)
->>>>>>> c9ad7a64
   }
 }
 
